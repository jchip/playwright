/**
 * Copyright (c) Microsoft Corporation.
 *
 * Licensed under the Apache License, Version 2.0 (the "License");
 * you may not use this file except in compliance with the License.
 * You may obtain a copy of the License at
 *
 * http://www.apache.org/licenses/LICENSE-2.0
 *
 * Unless required by applicable law or agreed to in writing, software
 * distributed under the License is distributed on an "AS IS" BASIS,
 * WITHOUT WARRANTIES OR CONDITIONS OF ANY KIND, either express or implied.
 * See the License for the specific language governing permissions and
 * limitations under the License.
 */

import { EventEmitter } from 'events';
import * as playwright from 'playwright-core';
import { asLocator, ManualPromise } from 'playwright-core/lib/utils';

import { callOnPageNoTrace, waitForCompletion } from './tools/utils';
import { logUnhandledError } from '../log';
import { ModalState } from './tools/tool';
import { handleDialog } from './tools/dialogs';
import { uploadFile } from './tools/files';
import { requireOrImport } from '../../transform/transform';

import type { Context } from './context';
import type { Page } from '../../../../playwright-core/src/client/page';
import type { Locator } from '../../../../playwright-core/src/client/locator';

export const TabEvents = {
  modalState: 'modalState'
};

export type TabEventsInterface = {
  [TabEvents.modalState]: [modalState: ModalState];
};

export type TabSnapshot = {
  url: string;
  title: string;
  viewport: { width: number, height: number };
  ariaSnapshot: string;
  ariaSnapshotDiff?: string;
  modalStates: ModalState[];
  consoleMessages: ConsoleMessage[];
  downloads: { download: playwright.Download, finished: boolean, outputFile: string }[];
};

export class Tab extends EventEmitter<TabEventsInterface> {
  readonly context: Context;
  readonly page: Page;
  private _lastTitle = 'about:blank';
  private _consoleMessages: ConsoleMessage[] = [];
  private _recentConsoleMessages: ConsoleMessage[] = [];
  private _requests: Set<playwright.Request> = new Set();
  private _onPageClose: (tab: Tab) => void;
  private _modalStates: ModalState[] = [];
  private _downloads: { download: playwright.Download, finished: boolean, outputFile: string }[] = [];
  // TODO: split into Tab and TabHeader
  private _initializedPromise: Promise<void>;
  private _needsFullSnapshot = false;

  constructor(context: Context, page: playwright.Page, onPageClose: (tab: Tab) => void) {
    super();
    this.context = context;
    this.page = page as Page;
    this._onPageClose = onPageClose;
    page.on('console', event => this._handleConsoleMessage(messageToConsoleMessage(event)));
    page.on('pageerror', error => this._handleConsoleMessage(pageErrorToConsoleMessage(error)));
    page.on('request', request => this._requests.add(request));
    page.on('close', () => this._onClose());
    page.on('filechooser', chooser => {
      this.setModalState({
        type: 'fileChooser',
        description: 'File chooser',
        fileChooser: chooser,
        clearedBy: uploadFile.schema.name,
      });
    });
    page.on('dialog', dialog => this._dialogShown(dialog));
    page.on('download', download => {
      void this._downloadStarted(download);
    });
    page.setDefaultNavigationTimeout(this.context.config.timeouts.navigation);
    page.setDefaultTimeout(this.context.config.timeouts.action);
    (page as any)[tabSymbol] = this;
    this._initializedPromise = this._initialize();
  }

  static forPage(page: playwright.Page): Tab | undefined {
    return (page as any)[tabSymbol];
  }

  static async collectConsoleMessages(page: playwright.Page): Promise<ConsoleMessage[]> {
    const result: ConsoleMessage[] = [];
    const messages = await page.consoleMessages().catch(() => []);
    for (const message of messages)
      result.push(messageToConsoleMessage(message));
    const errors = await page.pageErrors().catch(() => []);
    for (const error of errors)
      result.push(pageErrorToConsoleMessage(error));
    return result;
  }

  private async _initialize() {
    for (const message of await Tab.collectConsoleMessages(this.page))
      this._handleConsoleMessage(message);
    const requests = await this.page.requests().catch(() => []);
    for (const request of requests)
      this._requests.add(request);
    for (const initPage of this.context.config.browser.initPage || []) {
      try {
        const { default: func } = await requireOrImport(initPage);
        await func({ page: this.page });
      } catch (e) {
        logUnhandledError(e);
      }
    }
  }

  modalStates(): ModalState[] {
    return this._modalStates;
  }

  setModalState(modalState: ModalState) {
    this._modalStates.push(modalState);
    this.emit(TabEvents.modalState, modalState);
  }

  clearModalState(modalState: ModalState) {
    this._modalStates = this._modalStates.filter(state => state !== modalState);
  }

  modalStatesMarkdown(): string[] {
    return renderModalStates(this.context, this.modalStates());
  }

  private _dialogShown(dialog: playwright.Dialog) {
    this.setModalState({
      type: 'dialog',
      description: `"${dialog.type()}" dialog with message "${dialog.message()}"`,
      dialog,
      clearedBy: handleDialog.schema.name
    });
  }

  private async _downloadStarted(download: playwright.Download) {
    const entry = {
      download,
      finished: false,
      outputFile: await this.context.outputFile(download.suggestedFilename(), { origin: 'web', reason: 'Saving download' })
    };
    this._downloads.push(entry);
    await download.saveAs(entry.outputFile);
    entry.finished = true;
  }

  private _clearCollectedArtifacts() {
    this._consoleMessages.length = 0;
    this._recentConsoleMessages.length = 0;
    this._requests.clear();
  }

  private _handleConsoleMessage(message: ConsoleMessage) {
    this._consoleMessages.push(message);
    this._recentConsoleMessages.push(message);
  }

  private _onClose() {
    this._clearCollectedArtifacts();
    this._onPageClose(this);
  }

  async updateTitle() {
    await this._raceAgainstModalStates(async () => {
      this._lastTitle = await callOnPageNoTrace(this.page, page => page.title());
    });
  }

  lastTitle(): string {
    return this._lastTitle;
  }

  isCurrentTab(): boolean {
    return this === this.context.currentTab();
  }

  async waitForLoadState(state: 'load', options?: { timeout?: number }): Promise<void> {
    await this._initializedPromise;
    await callOnPageNoTrace(this.page, page => page.waitForLoadState(state, options).catch(logUnhandledError));
  }

  async navigate(url: string) {
    await this._initializedPromise;
    this._clearCollectedArtifacts();

    const downloadEvent = callOnPageNoTrace(this.page, page => page.waitForEvent('download').catch(logUnhandledError));
    try {
      await this.page.goto(url, { waitUntil: 'domcontentloaded' });
    } catch (_e: unknown) {
      const e = _e as Error;
      const mightBeDownload =
        e.message.includes('net::ERR_ABORTED') // chromium
        || e.message.includes('Download is starting'); // firefox + webkit
      if (!mightBeDownload)
        throw e;
      // on chromium, the download event is fired *after* page.goto rejects, so we wait a lil bit
      const download = await Promise.race([
        downloadEvent,
        new Promise(resolve => setTimeout(resolve, 3000)),
      ]);
      if (!download)
        throw e;
      // Make sure other "download" listeners are notified first.
      await new Promise(resolve => setTimeout(resolve, 500));
      return;
    }

    // Cap load event to 5 seconds, the page is operational at this point.
    await this.waitForLoadState('load', { timeout: 5000 });
  }

  async consoleMessages(types?: ('error' | 'warning' | 'log' | 'info')[]): Promise<ConsoleMessage[]> {
    await this._initializedPromise;
    if (!types || types.length === 0)
      return this._consoleMessages;
    return this._consoleMessages.filter(message => message.type && types.includes(message.type as any));
  }

  async requests(): Promise<Set<playwright.Request>> {
    await this._initializedPromise;
    return this._requests;
  }

  async captureSnapshot(): Promise<TabSnapshot> {
    await this._initializedPromise;
    let tabSnapshot: TabSnapshot | undefined;
    const modalStates = await this._raceAgainstModalStates(async () => {
<<<<<<< HEAD
      const snapshot = await this.page._snapshotForAI({ mode, track: 'response' });
      let viewportSize = this.page.viewportSize();
      if (!viewportSize)
        viewportSize = await callOnPageNoTrace(this.page, page => page.evaluate(() => ({ width: window.innerWidth, height: window.innerHeight })));
      tabSnapshot = {
        url: this.page.url(),
        title: await this.page.title(),
        viewport: viewportSize,
        ariaSnapshot: snapshot,
=======
      const snapshot = await this.page._snapshotForAI({ track: 'response' });
      tabSnapshot = {
        url: this.page.url(),
        title: await this.page.title(),
        ariaSnapshot: snapshot.full,
        ariaSnapshotDiff: this._needsFullSnapshot ? undefined : snapshot.incremental,
>>>>>>> e4af1585
        modalStates: [],
        consoleMessages: [],
        downloads: this._downloads,
      };
    });
    if (tabSnapshot) {
      // Assign console message late so that we did not lose any to modal state.
      tabSnapshot.consoleMessages = this._recentConsoleMessages;
      this._recentConsoleMessages = [];
    }
    // If we failed to capture a snapshot this time, make sure we do a full one next time,
    // to avoid reporting deltas against un-reported snapshot.
    this._needsFullSnapshot = !tabSnapshot;
    return tabSnapshot ?? {
      url: this.page.url(),
      title: '',
      viewport: { width: 0, height: 0 },
      ariaSnapshot: '',
      modalStates,
      consoleMessages: [],
      downloads: [],
    };
  }

  private _javaScriptBlocked(): boolean {
    return this._modalStates.some(state => state.type === 'dialog');
  }

  private async _raceAgainstModalStates(action: () => Promise<void>): Promise<ModalState[]> {
    if (this.modalStates().length)
      return this.modalStates();

    const promise = new ManualPromise<ModalState[]>();
    const listener = (modalState: ModalState) => promise.resolve([modalState]);
    this.once(TabEvents.modalState, listener);

    return await Promise.race([
      action().then(() => {
        this.off(TabEvents.modalState, listener);
        return [];
      }),
      promise,
    ]);
  }

  async waitForCompletion(callback: () => Promise<void>) {
    await this._initializedPromise;
    await this._raceAgainstModalStates(() => waitForCompletion(this, callback));
  }

<<<<<<< HEAD
  async refLocator(params: { element?: string, ref: string }): Promise<{ locator: Locator, resolved: string }> {
    return (await this.refLocators([params]))[0];
  }

  async refLocators(params: { element?: string, ref: string }[]): Promise<{ locator: Locator, resolved: string }[]> {
=======
  async refLocator(params: { element: string, ref: string }): Promise<{ locator: Locator, resolved: string }> {
    await this._initializedPromise;
    return (await this.refLocators([params]))[0];
  }

  async refLocators(params: { element: string, ref: string }[]): Promise<{ locator: Locator, resolved: string }[]> {
    await this._initializedPromise;
>>>>>>> e4af1585
    return Promise.all(params.map(async param => {
      try {
        const locator = this.page.locator(`aria-ref=${param.ref}`).describe(param.element ?? param.ref) as Locator;
        const { resolvedSelector } = await locator._resolveSelector();
        return { locator, resolved: asLocator('javascript', resolvedSelector) };
      } catch (e) {
        throw new Error(`Ref ${param.ref} not found in the current page snapshot. Try capturing new snapshot.`);
      }
    }));
  }

  async waitForTimeout(time: number) {
    if (this._javaScriptBlocked()) {
      await new Promise(f => setTimeout(f, time));
      return;
    }

    await callOnPageNoTrace(this.page, page => {
      return page.evaluate(() => new Promise(f => setTimeout(f, 1000))).catch(() => {});
    });
  }
}

export type ConsoleMessage = {
  type: ReturnType<playwright.ConsoleMessage['type']> | undefined;
  text: string;
  toString(): string;
};

function messageToConsoleMessage(message: playwright.ConsoleMessage): ConsoleMessage {
  return {
    type: message.type(),
    text: message.text(),
    toString: () => `[${message.type().toUpperCase()}] ${message.text()} @ ${message.location().url}:${message.location().lineNumber}`,
  };
}

function pageErrorToConsoleMessage(errorOrValue: Error | any): ConsoleMessage {
  if (errorOrValue instanceof Error) {
    return {
      type: 'error',
      text: errorOrValue.message,
      toString: () => errorOrValue.stack || errorOrValue.message,
    };
  }
  return {
    type: 'error',
    text: String(errorOrValue),
    toString: () => String(errorOrValue),
  };
}

export function renderModalStates(context: Context, modalStates: ModalState[]): string[] {
  const result: string[] = ['### Modal state'];
  if (modalStates.length === 0)
    result.push('- There is no modal state present');
  for (const state of modalStates)
    result.push(`- [${state.description}]: can be handled by the "${state.clearedBy}" tool`);
  return result;
}

const tabSymbol = Symbol('tabSymbol');<|MERGE_RESOLUTION|>--- conflicted
+++ resolved
@@ -238,8 +238,7 @@
     await this._initializedPromise;
     let tabSnapshot: TabSnapshot | undefined;
     const modalStates = await this._raceAgainstModalStates(async () => {
-<<<<<<< HEAD
-      const snapshot = await this.page._snapshotForAI({ mode, track: 'response' });
+      const snapshot = await this.page._snapshotForAI({ track: 'response' });
       let viewportSize = this.page.viewportSize();
       if (!viewportSize)
         viewportSize = await callOnPageNoTrace(this.page, page => page.evaluate(() => ({ width: window.innerWidth, height: window.innerHeight })));
@@ -247,15 +246,8 @@
         url: this.page.url(),
         title: await this.page.title(),
         viewport: viewportSize,
-        ariaSnapshot: snapshot,
-=======
-      const snapshot = await this.page._snapshotForAI({ track: 'response' });
-      tabSnapshot = {
-        url: this.page.url(),
-        title: await this.page.title(),
         ariaSnapshot: snapshot.full,
         ariaSnapshotDiff: this._needsFullSnapshot ? undefined : snapshot.incremental,
->>>>>>> e4af1585
         modalStates: [],
         consoleMessages: [],
         downloads: this._downloads,
@@ -306,21 +298,13 @@
     await this._raceAgainstModalStates(() => waitForCompletion(this, callback));
   }
 
-<<<<<<< HEAD
   async refLocator(params: { element?: string, ref: string }): Promise<{ locator: Locator, resolved: string }> {
+    await this._initializedPromise;
     return (await this.refLocators([params]))[0];
   }
 
   async refLocators(params: { element?: string, ref: string }[]): Promise<{ locator: Locator, resolved: string }[]> {
-=======
-  async refLocator(params: { element: string, ref: string }): Promise<{ locator: Locator, resolved: string }> {
-    await this._initializedPromise;
-    return (await this.refLocators([params]))[0];
-  }
-
-  async refLocators(params: { element: string, ref: string }[]): Promise<{ locator: Locator, resolved: string }[]> {
-    await this._initializedPromise;
->>>>>>> e4af1585
+    await this._initializedPromise;
     return Promise.all(params.map(async param => {
       try {
         const locator = this.page.locator(`aria-ref=${param.ref}`).describe(param.element ?? param.ref) as Locator;
