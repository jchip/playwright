/**
 * Copyright (c) Microsoft Corporation.
 *
 * Licensed under the Apache License, Version 2.0 (the "License");
 * you may not use this file except in compliance with the License.
 * You may obtain a copy of the License at
 *
 * http://www.apache.org/licenses/LICENSE-2.0
 *
 * Unless required by applicable law or agreed to in writing, software
 * distributed under the License is distributed on an "AS IS" BASIS,
 * WITHOUT WARRANTIES OR CONDITIONS OF ANY KIND, either express or implied.
 * See the License for the specific language governing permissions and
 * limitations under the License.
 */

import fs from 'fs';

import { debug } from 'playwright-core/lib/utilsBundle';
import { mkdirIfNeeded } from 'playwright-core/lib/utils';
import { renderModalStates } from './tab';

import type { Tab, TabSnapshot } from './tab';
import type { CallToolResult, ImageContent, TextContent } from '@modelcontextprotocol/sdk/types.js';
import type { Context } from './context';

export const requestDebug = debug('pw:mcp:request');

export class Response {
  private _result: string[] = [];
  private _code: string[] = [];
  private _images: { contentType: string, data: Buffer }[] = [];
  private _context: Context;
  private _includeSnapshot: 'none' | 'full' | 'incremental' = 'none';
  private _includeTabs = false;
  private _tabSnapshot: TabSnapshot | undefined;
  private _snapshotFile: string | undefined;

  readonly toolName: string;
  readonly toolArgs: Record<string, any>;
  private _isError: boolean | undefined;

  constructor(context: Context, toolName: string, toolArgs: Record<string, any>) {
    this._context = context;
    this.toolName = toolName;
    this.toolArgs = toolArgs;
  }

  addResult(result: string) {
    this._result.push(result);
  }

  addError(error: string) {
    this._result.push(error);
    this._isError = true;
  }

  isError() {
    return this._isError;
  }

  result() {
    return this._result.join('\n');
  }

  addCode(code: string) {
    this._code.push(code);
  }

  code() {
    return this._code.join('\n');
  }

  addImage(image: { contentType: string, data: Buffer }) {
    this._images.push(image);
  }

  images() {
    return this._images;
  }

  setIncludeSnapshot(full?: 'full') {
    this._includeSnapshot = full ?? 'incremental';
  }

  setSnapshotFile(filename: string | undefined) {
    this._snapshotFile = filename;
  }

  setIncludeTabs() {
    this._includeTabs = true;
  }

  async finish() {
    // All the async snapshotting post-action is happening here.
    // Everything below should race against modal states.
    if (this._includeSnapshot !== 'none' && this._context.currentTab())
      this._tabSnapshot = await this._context.currentTabOrDie().captureSnapshot();
    for (const tab of this._context.tabs())
      await tab.updateTitle();
  }

  tabSnapshot(): TabSnapshot | undefined {
    return this._tabSnapshot;
  }

  logBegin() {
    if (requestDebug.enabled)
      requestDebug(this.toolName, this.toolArgs);
  }

  logEnd() {
    if (requestDebug.enabled) {
      // For debugging, serialize synchronously without file saving
      void this.serialize({ omitSnapshot: true, omitBlobs: true }).then(result => requestDebug(result));
    }
  }

  async serialize(options: { omitSnapshot?: boolean, omitBlobs?: boolean } = {}): Promise<{ content: (TextContent | ImageContent)[], isError?: boolean }> {
    // Handle snapshot file saving first, before building the response
    if (this._tabSnapshot && this._snapshotFile !== undefined) {
      const fileName = await this._context.outputFile(this._snapshotFile || `snapshot-${Date.now()}.yaml`, { origin: 'llm', reason: 'Saving page snapshot' });
      const snapshotContent = renderTabSnapshot(this._tabSnapshot, { omitSnapshot: false });

      await mkdirIfNeeded(fileName);
      await fs.promises.writeFile(fileName, snapshotContent, 'utf-8');

      // Add result message
      this._result.push(`Page snapshot saved to ${fileName}`);
      this._result.push(`File size: ${Buffer.byteLength(snapshotContent, 'utf-8')} bytes`);
      this._result.push(`Page URL: ${this._tabSnapshot.url}`);
      this._result.push(`Page Title: ${this._tabSnapshot.title}`);
    }

    const response: string[] = [];

    // Start with command result.
    if (this._result.length) {
      response.push('### Result');
      response.push(this._result.join('\n'));
      response.push('');
    }

    // Add code if it exists.
    if (this._code.length) {
      response.push(`### Ran Playwright code
\`\`\`js
${this._code.join('\n')}
\`\`\``);
      response.push('');
    }

    // List browser tabs.
    if (this._includeSnapshot !== 'none' || this._includeTabs)
      response.push(...renderTabsMarkdown(this._context.tabs(), this._includeTabs));

    // Add snapshot if provided.
    if (this._tabSnapshot?.modalStates.length) {
      response.push(...renderModalStates(this._context, this._tabSnapshot.modalStates));
      response.push('');
<<<<<<< HEAD
    } else if (this._tabSnapshot && this._snapshotFile === undefined) {
      // Only render inline if not saving to file
      response.push(renderTabSnapshot(this._tabSnapshot, options));
=======
    } else if (this._tabSnapshot) {
      const includeSnapshot = options.omitSnapshot ? 'none' : this._includeSnapshot;
      response.push(renderTabSnapshot(this._tabSnapshot, includeSnapshot));
>>>>>>> e4af1585
      response.push('');
    }

    // Main response part
    const content: (TextContent | ImageContent)[] = [
      { type: 'text', text: response.join('\n') },
    ];

    // Image attachments.
    if (this._context.config.imageResponses !== 'omit') {
      for (const image of this._images)
        content.push({ type: 'image', data: options.omitBlobs ? '<blob>' : image.data.toString('base64'), mimeType: image.contentType });
    }

    this._redactSecrets(content);
    return { content, isError: this._isError };
  }

  private _redactSecrets(content: (TextContent | ImageContent)[]) {
    if (!this._context.config.secrets)
      return;

    for (const item of content) {
      if (item.type !== 'text')
        continue;
      for (const [secretName, secretValue] of Object.entries(this._context.config.secrets))
        item.text = item.text.replaceAll(secretValue, `<secret>${secretName}</secret>`);
    }
  }
}

function renderTabSnapshot(tabSnapshot: TabSnapshot, includeSnapshot: 'none' | 'full' | 'incremental'): string {
  const lines: string[] = [];

  if (tabSnapshot.consoleMessages.length) {
    lines.push(`### New console messages`);
    for (const message of tabSnapshot.consoleMessages)
      lines.push(`- ${trim(message.toString(), 100)}`);
    lines.push('');
  }

  if (tabSnapshot.downloads.length) {
    lines.push(`### Downloads`);
    for (const entry of tabSnapshot.downloads) {
      if (entry.finished)
        lines.push(`- Downloaded file ${entry.download.suggestedFilename()} to ${entry.outputFile}`);
      else
        lines.push(`- Downloading file ${entry.download.suggestedFilename()} ...`);
    }
    lines.push('');
  }

  if (includeSnapshot === 'incremental' && tabSnapshot.ariaSnapshotDiff === '') {
    // When incremental snapshot is present, but empty, do not render page state altogether.
    return lines.join('\n');
  }

  lines.push(`### Page state`);
  lines.push(`- Page URL: ${tabSnapshot.url}`);
  lines.push(`- Page Title: ${tabSnapshot.title}`);
<<<<<<< HEAD
  lines.push(`- Viewport: ${tabSnapshot.viewport.width}x${tabSnapshot.viewport.height}`);
  lines.push(`- Page Snapshot:`);
  lines.push('```yaml');
  // TODO: perhaps not render page state when there are no changes?
  lines.push(options.omitSnapshot ? '<snapshot>' : (tabSnapshot.ariaSnapshot || '<no changes>'));
  lines.push('```');
=======

  if (includeSnapshot !== 'none') {
    lines.push(`- Page Snapshot:`);
    lines.push('```yaml');
    if (includeSnapshot === 'incremental' && tabSnapshot.ariaSnapshotDiff !== undefined)
      lines.push(tabSnapshot.ariaSnapshotDiff);
    else
      lines.push(tabSnapshot.ariaSnapshot);
    lines.push('```');
  }
>>>>>>> e4af1585

  return lines.join('\n');
}

function renderTabsMarkdown(tabs: Tab[], force: boolean = false): string[] {
  if (tabs.length === 1 && !force)
    return [];

  if (!tabs.length) {
    return [
      '### Open tabs',
      'No open tabs. Use the "browser_navigate" tool to navigate to a page first.',
      '',
    ];
  }

  const lines: string[] = ['### Open tabs'];
  for (let i = 0; i < tabs.length; i++) {
    const tab = tabs[i];
    const current = tab.isCurrentTab() ? ' (current)' : '';
    lines.push(`- ${i}:${current} [${tab.lastTitle()}] (${tab.page.url()})`);
  }
  lines.push('');
  return lines;
}

function trim(text: string, maxLength: number) {
  if (text.length <= maxLength)
    return text;
  return text.slice(0, maxLength) + '...';
}

function parseSections(text: string): Map<string, string> {
  const sections = new Map<string, string>();
  const sectionHeaders = text.split(/^### /m).slice(1); // Remove empty first element

  for (const section of sectionHeaders) {
    const firstNewlineIndex = section.indexOf('\n');
    if (firstNewlineIndex === -1)
      continue;

    const sectionName = section.substring(0, firstNewlineIndex);
    const sectionContent = section.substring(firstNewlineIndex + 1).trim();
    sections.set(sectionName, sectionContent);
  }

  return sections;
}

export function parseResponse(response: CallToolResult) {
  if (response.content?.[0].type !== 'text')
    return undefined;
  const text = response.content[0].text;

  const sections = parseSections(text);
  const result = sections.get('Result');
  const code = sections.get('Ran Playwright code');
  const tabs = sections.get('Open tabs');
  const pageState = sections.get('Page state');
  const consoleMessages = sections.get('New console messages');
  const modalState = sections.get('Modal state');
  const downloads = sections.get('Downloads');
  const codeNoFrame = code?.replace(/^```js\n/, '').replace(/\n```$/, '');
  const isError = response.isError;
  const attachments = response.content.slice(1);

  return {
    result,
    code: codeNoFrame,
    tabs,
    pageState,
    consoleMessages,
    modalState,
    downloads,
    isError,
    attachments,
  };
}<|MERGE_RESOLUTION|>--- conflicted
+++ resolved
@@ -120,7 +120,7 @@
     // Handle snapshot file saving first, before building the response
     if (this._tabSnapshot && this._snapshotFile !== undefined) {
       const fileName = await this._context.outputFile(this._snapshotFile || `snapshot-${Date.now()}.yaml`, { origin: 'llm', reason: 'Saving page snapshot' });
-      const snapshotContent = renderTabSnapshot(this._tabSnapshot, { omitSnapshot: false });
+      const snapshotContent = renderTabSnapshot(this._tabSnapshot, 'full');
 
       await mkdirIfNeeded(fileName);
       await fs.promises.writeFile(fileName, snapshotContent, 'utf-8');
@@ -158,15 +158,10 @@
     if (this._tabSnapshot?.modalStates.length) {
       response.push(...renderModalStates(this._context, this._tabSnapshot.modalStates));
       response.push('');
-<<<<<<< HEAD
     } else if (this._tabSnapshot && this._snapshotFile === undefined) {
       // Only render inline if not saving to file
-      response.push(renderTabSnapshot(this._tabSnapshot, options));
-=======
-    } else if (this._tabSnapshot) {
       const includeSnapshot = options.omitSnapshot ? 'none' : this._includeSnapshot;
       response.push(renderTabSnapshot(this._tabSnapshot, includeSnapshot));
->>>>>>> e4af1585
       response.push('');
     }
 
@@ -227,14 +222,7 @@
   lines.push(`### Page state`);
   lines.push(`- Page URL: ${tabSnapshot.url}`);
   lines.push(`- Page Title: ${tabSnapshot.title}`);
-<<<<<<< HEAD
   lines.push(`- Viewport: ${tabSnapshot.viewport.width}x${tabSnapshot.viewport.height}`);
-  lines.push(`- Page Snapshot:`);
-  lines.push('```yaml');
-  // TODO: perhaps not render page state when there are no changes?
-  lines.push(options.omitSnapshot ? '<snapshot>' : (tabSnapshot.ariaSnapshot || '<no changes>'));
-  lines.push('```');
-=======
 
   if (includeSnapshot !== 'none') {
     lines.push(`- Page Snapshot:`);
@@ -245,7 +233,6 @@
       lines.push(tabSnapshot.ariaSnapshot);
     lines.push('```');
   }
->>>>>>> e4af1585
 
   return lines.join('\n');
 }
