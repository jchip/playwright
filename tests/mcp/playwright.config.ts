--- conflicted
+++ resolved
@@ -21,13 +21,11 @@
 import type { TestOptions } from './fixtures';
 import type { ReporterDescription } from '@playwright/test';
 
-<<<<<<< HEAD
+dotenv.config({ path: path.resolve(__dirname, '../../.env'), quiet: true });
+
 // Set a very large threshold so tests default to inline (preserves upstream behavior)
 // Our fork's default is 1KB, but for tests we want inline unless explicitly testing file save
 process.env.PW_MCP_SIZE_THRESHOLD = '10000000'; // 10MB
-=======
-dotenv.config({ path: path.resolve(__dirname, '../../.env'), quiet: true });
->>>>>>> a41bab52
 
 const rootTestDir = path.join(__dirname, '..');
 const testDir = path.join(rootTestDir, 'mcp');
